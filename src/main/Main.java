--- conflicted
+++ resolved
@@ -1,7 +1,6 @@
 
 package main;
 
-<<<<<<< HEAD
 import automata.*;
 import identification.*;
 import cnf.*;
@@ -9,22 +8,10 @@
 
 import java.io.*;
 import java.util.*;
-=======
-import java.io.File;
-import java.util.*;
-
-import identification.Solver;
-import automata.Automaton;
-
-// for tests
-import automata.APTA;
-import automata.LatexSaver;
->>>>>>> 3c462bf3
 
 
 public class Main {
 
-<<<<<<< HEAD
 	public static void main(String args[]) {
 
         // Build a tree and fill it with traces
@@ -62,69 +49,6 @@
             }
         }
 	}
-}
-=======
-		// Testing compareOnTraces()
-		// JUST TESTS BELOW
-
-		// Build a tree
-		APTA<Character> a1 = new APTA<Character>();
-		APTA<Character> a2 = new APTA<Character>();
-		APTA<Character> a3 = new APTA<Character>();
-
-		// Sequences to add
-		String[] stringsToAdd = { "ciao", "ciar", "ci", "ca", ""};
-		boolean[] ok = { true, false, true, true, true };
-
-		// Convert the sequences
-		List<List<Character>> sequencesToAdd = new ArrayList<>();
-		for (int i = 0; i < stringsToAdd.length; ++i) {
-			List<Character> seq = new ArrayList<>();
-			sequencesToAdd.add(seq);
-			for (Character c: stringsToAdd[i].toCharArray()) {
-				seq.add(c);
-			}
-		}
-
-		// Strings to parse
-		String[] stringsToParse = {"ciao", "c", "ca", "ciar", "cia", "cc", "d", ""};
-
-		// Convert the sequences
-		List<List<Character>> sequencesToParse = new ArrayList<>();
-		for (int i = 0; i < stringsToParse.length; ++i) {
-			List<Character> seq = new ArrayList<>();
-			sequencesToParse.add(seq);
-			for (Character c: stringsToParse[i].toCharArray()) {
-				seq.add(c);
-			}
-		}
-
-		// Test tree expansion
-		for (int i = 0; i < sequencesToAdd.size(); ++i) {
-			if (ok[i]) {
-				a1.acceptSequence(sequencesToAdd.get(i));
-				a2.acceptSequence(sequencesToAdd.get(i));
-				a3.acceptSequence(sequencesToAdd.get(i));
-			} else {
-				a1.rejectSequence(sequencesToAdd.get(i));
-				a2.rejectSequence(sequencesToAdd.get(i));
-				a3.rejectSequence(sequencesToAdd.get(i));
-			}
-		}
-
-		a3.rejectSequence(new ArrayList<Character>());
-
-		System.out.println("Are equal: " +
-				compareOnTraces(sequencesToParse, a1, a2, a3));
-
-		// Show 
-		LatexSaver.saveLatexFile(a1, new File("latex/a1.tex"), 1);
-		LatexSaver.saveLatexFile(a2, new File("latex/a2.tex"), 1);
-		LatexSaver.saveLatexFile(a3, new File("latex/a3.tex"), 1);
-
-		System.out.println();
-	}
-
 
 	/**
 	 * Test all models on a set of traces.
@@ -155,5 +79,4 @@
 
 		return true;
 	}
-}
->>>>>>> 3c462bf3
+}