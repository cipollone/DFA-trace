--- conflicted
+++ resolved
@@ -1,26 +1,17 @@
 
 package main;
 
-<<<<<<< HEAD
-=======
 import automata.*;
 import identification.*;
+import cnf.DimacsSaver;
 
->>>>>>> 57bde304
 import java.io.File;
-
-import cnf.DimacsSaver;
 
 
 public class Main {
 	public static void main(String args[]) {
 
-<<<<<<< HEAD
-		DimacsSaver.test();
-=======
-		// DirectConstraintsGraph.test();
 		ProblemEncoding.test();
->>>>>>> 57bde304
 
 	}
 }