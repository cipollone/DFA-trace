
package identification;

import cnf.*;
import automata.*;
import java.util.*;
import java.io.*;

import org.sat4j.minisat.SolverFactory;
import org.sat4j.reader.DimacsReader;
import org.sat4j.reader.ParseFormatException;
import org.sat4j.reader.Reader;
import org.sat4j.specs.ContradictionException;
import org.sat4j.specs.IProblem;
import org.sat4j.specs.ISolver;
import org.sat4j.specs.TimeoutException;


/**
 * This class is used to call the SAT solver and to extract a solution.
 * See the reference paper to understand the role of each variable.
 */
public class Solver {

	// >>> Public functions
	/**
	 * Extract the true variables from a solution
	 * @return A list of variables, with boolean member assigned.
	 */
<<<<<<< HEAD
	public static List<EncodingVariable> extractSolution(Formula f) {

		// Translate formula in Dimacs format
		DimacsSaver saver = new DimacsSaver(f);
		try {
			boolean ret = saver.saveToDimacsFile(new File("test.cnf"));
		} catch (IOException e) {
			e.printStackTrace();
=======
	private static List<EncodingVariable> extractSolution() {

		// TODO: change this with the result of the solver. This was just for
		// testing
		EncodingVariable[] vars = {
				new ParentVariable("ciao", 0, 1, true),
				new ParentVariable("ciao", 1, 1),
				new ParentVariable("ooo", 1, 2, true),
				new ParentVariable("o", 2, 0, true),
				new ParentVariable("e", 2, 0, true),
				new ParentVariable("ancora", 2, 0, true),
				new ParentVariable("p", 2, 2, true),
				new FinalVariable(2, true),
				new FinalVariable(0, true),
				new FinalVariable(1),
				new FinalVariable(5),
				new ParentVariable("v", 5, 2, true),
				new InitialColorVariable(55, 5, true)
		};
		List<EncodingVariable> varsL = new ArrayList<EncodingVariable>();
		for (EncodingVariable v: vars) {
			varsL.add(v);
>>>>>>> 3c462bf3
		}

		// Initialize solution and mapping between dimacs format and our Variable format
		List<EncodingVariable> solution = null;
        Map<Integer,Variable> mapToVar = saver.idToVarsMap();

        // Find the solution using sat4j
		ISolver solver = SolverFactory.newDefault();
        solver.setTimeout(3600); // 1 hour timeout
        Reader reader = new DimacsReader(solver);
        // PrintWriter out = new PrintWriter(System.out,true);
        // CNF filename is given on the command line 
        try {
            IProblem problem = reader.parseInstance("test.cnf");
            if (problem.isSatisfiable()) {
                // reader.decode(problem.model(),out);
                System.out.println("Satisfiable!");
                solution = new ArrayList<>(problem.model().length);
                for (Integer i : problem.model()) {
                	if (i > 0) {
                		EncodingVariable ev = (EncodingVariable)mapToVar.get(i);
                		ev.assign(true);
                		solution.add(ev);
                	}
                }
            } else {
                System.out.println("Unsatisfiable!");
            }
        } catch (FileNotFoundException e) {
            System.out.println("File not found!");
        } catch (ParseFormatException e) {
            System.out.println("Problem during parsing!");
        } catch (IOException e) {
            System.out.println("Problem during I/O operations");
        } catch (ContradictionException e) {
            System.out.println("Unsatisfiable (trivial)!");
        } catch (TimeoutException e) {
            System.out.println("Timeout, sorry!");      
        }
        return solution;
	}
	
	/**
	 * Create a DFA from the given solution.
	 * @return The DFA extracted
	 */
	public static DFA<String> extractNewDFA(List<EncodingVariable> solution) {

		DFABuilder<String> dfaBuilder = new DFABuilder<String>();

		// Extending the DFA
		if (solution == null) {return null;}
		for (EncodingVariable var : solution) {
			var.extendDFA(dfaBuilder);
		}

		return dfaBuilder.getDFA();
	}


	/**
	 * Debugging
	 */
	// public static void test() {

<<<<<<< HEAD
	// 	DFA<String> dfa = extractNewDFA();
	// 	LatexSaver.saveLatexFile(dfa, new File("latex/extractedDFA.tex"), 1);
=======
		DFA<String> dfa = extractNewDFA();
		LatexSaver.saveLatexFile(dfa, new File("latex/extractedDFA.tex"), 2);
>>>>>>> 3c462bf3

	// }
}<|MERGE_RESOLUTION|>--- conflicted
+++ resolved
@@ -27,7 +27,6 @@
 	 * Extract the true variables from a solution
 	 * @return A list of variables, with boolean member assigned.
 	 */
-<<<<<<< HEAD
 	public static List<EncodingVariable> extractSolution(Formula f) {
 
 		// Translate formula in Dimacs format
@@ -36,30 +35,6 @@
 			boolean ret = saver.saveToDimacsFile(new File("test.cnf"));
 		} catch (IOException e) {
 			e.printStackTrace();
-=======
-	private static List<EncodingVariable> extractSolution() {
-
-		// TODO: change this with the result of the solver. This was just for
-		// testing
-		EncodingVariable[] vars = {
-				new ParentVariable("ciao", 0, 1, true),
-				new ParentVariable("ciao", 1, 1),
-				new ParentVariable("ooo", 1, 2, true),
-				new ParentVariable("o", 2, 0, true),
-				new ParentVariable("e", 2, 0, true),
-				new ParentVariable("ancora", 2, 0, true),
-				new ParentVariable("p", 2, 2, true),
-				new FinalVariable(2, true),
-				new FinalVariable(0, true),
-				new FinalVariable(1),
-				new FinalVariable(5),
-				new ParentVariable("v", 5, 2, true),
-				new InitialColorVariable(55, 5, true)
-		};
-		List<EncodingVariable> varsL = new ArrayList<EncodingVariable>();
-		for (EncodingVariable v: vars) {
-			varsL.add(v);
->>>>>>> 3c462bf3
 		}
 
 		// Initialize solution and mapping between dimacs format and our Variable format
@@ -118,20 +93,4 @@
 
 		return dfaBuilder.getDFA();
 	}
-
-
-	/**
-	 * Debugging
-	 */
-	// public static void test() {
-
-<<<<<<< HEAD
-	// 	DFA<String> dfa = extractNewDFA();
-	// 	LatexSaver.saveLatexFile(dfa, new File("latex/extractedDFA.tex"), 1);
-=======
-		DFA<String> dfa = extractNewDFA();
-		LatexSaver.saveLatexFile(dfa, new File("latex/extractedDFA.tex"), 2);
->>>>>>> 3c462bf3
-
-	// }
 }