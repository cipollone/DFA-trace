
package automata;

import java.util.*;
import java.io.*;

import util.*;


/**
 * This class serves as a common logic for all graph-based automata.
 * In this is a single conntected graph with labelled arcs and nodes. 
 * LabelT is the label type. NodeT is the type of each node.
 * Labels in outgoing edges are exclusive (for an automaton this means
 * determinism).
 * IDs in a graph are unique, but they are not guaranteed to be sequential.
 * The graph can be modified through the {@link AbstractNode} class and
 * the other protected methods, from inherited classes.
 * This class can be extended from a concrete Graph like:
 * <pre>{@code
 *	public class Graph<LabelT> extends AbstractGraph<LabelT, NodeClass<LabelT>>
 * }</pre>
 * @see AbstractNode
 */
public abstract class AbstractGraph
			<LabelT, NodeT extends AbstractNode<LabelT,NodeT>>
			implements Iterable<NodeT> {

	// >>> Fields
	
	/* The graph must contain at least one node: the first node */
	NodeT firstNode;

	/* Counters */
	private int nextFreeId;


	// >>> Protected functions

	/**
	 * Returns a new node object with the given id.
	 * Subclasses must override this method to use their own node class
	 * which extends AbstractNode.
	 * @param id the id
	 * @return A new Node
	 */
	abstract protected NodeT newNodeObj(int id);


	/**
	 * Returns a new node to be added to the graph (with a new id).
	 * @return A new node
	 */
	protected NodeT newNode() {
		return newNodeObj(nextFreeId++);
	}


	/**
	 * Creates a new child of parent, connected with arc label.
	 * @param parent The parent of the new node
	 * @param label The label of the new arc
	 * @return The created and attached node
	 */
	protected NodeT newChild(NodeT parent, LabelT label) {

		NodeT child = newNode();
		parent.addArc(label, child);
		return child;
	}


	/**
	 * Follow the path on the graph of the given list of labels.
	 * Traverses every arc from the first node in sequence and returns the
	 * last node reached.
	 * @param path The list of labels
	 * @return The last node or null if there was some impossible transition
	 */
	protected NodeT followPath(List<LabelT> path) {

		// Check
		if (path == null) {
			throw new IllegalArgumentException("Null sequence");
		}

		// Traverse the tree
		NodeT node = firstNode;
		for (LabelT label: path) {
			node = node.followArc(label);
			if (node == null) { return null; }
		}

		return node;
	}


	// >>> Public functions
	
	/**
	 * Constructor
	 */
	public AbstractGraph() {
		nextFreeId = 0;
		firstNode = newNode();
	}

	/**
	 * Returns the first node of the graph
	 * @return the first node of the graph
	 */
	public NodeT getFirstNode() {
		return firstNode;
	}

	/**
	 * Return a new iterator of nodes.
	 * Iterates the nodes with DepthPreIterator, a depth first visit.
	 * @return A new Iterator
	 */
	@Override
	public Iterator<NodeT> iterator() {
		return new DepthPreIterator();
	}


<<<<<<< HEAD
=======
	/**
	 * Export this graph in a .dot file.
	 * Dot files are plain text files that represents graphs. It's a common
	 * format for automata. This dot file is a `digraph', a directed graph.
	 * The initial node has a single incoming edge from a fake node,
	 * called `init'.
	 * @param dotPath The path of the .dot file
	 * @return True if the file was correctly written.
	 */
	public boolean saveDotFile(File dotPath) {

		StringBuilder str = new StringBuilder();

		// Preamble
		str.append(
			"digraph \"IdentifiedDFA\" {\n" +
			"	init [shape=none, label=\"\"];\n" +
			"	name [shape=note, label=\"IdentifiedDFA\"];\n" +
			"	rankdir=LR;\n" +
			"\n");

		// Nodes
		for (NodeT n: this) {
			str.append("	q").append(n.id).append(" ").append(n.dotNodeOptions())
					.append(";\n");
		}
		str.append("\n");

		// Arcs
		for (NodeT n: this) {
			for (LabelT l: n.getLabels()) {
				str.append("	q").append(n.id).append(" -> q")
					.append(n.followArc(l).id).append(" [label=\"")
					.append(l.toString()).append("\"];\n");
			}
		}
		str.append("	init -> q").append(firstNode.id).append(";\n"); // Init

		// Eof
		str.append("}");

		// Save
		File parentDir = dotPath.getParentFile();
		if (parentDir != null) { parentDir.mkdirs(); }
		try (BufferedWriter writer = new BufferedWriter(new FileWriter(dotPath))) {
			writer.write(str.toString());
			writer.flush();
		} catch (IOException e) {
			return false;
		}
		
		return true;
	}


	/**
	 * Debugging
	 */
	public static void test() {


		// Testing AbstractNode
		System.out.println("Testing AbstractNode");

		class Node<LabelT> extends AbstractNode<LabelT, Node<LabelT>> {
		
				/* Constructor: forwarding */
				public Node(int id) {
					super(id);
				}
		}
		{
			// Testing
			Node<Character> n1 = new Node<Character>(1);
			Node<Character> n2 = new Node<Character>(2);
			Node<Character> n3 = new Node<Character>(3);

			// Adding connections
			n1.addArc('a',n2);
			n1.addArc('b',n3);
			n2.addArc('b',n3);

			// Testing basics
			System.out.println(n1.hasArc('a')); // true
			System.out.println(n1.getLabels()); // [a,b]
			System.out.println(n1.followArc('a').followArc('b')); // n3
			System.out.println(n1.followArc('g')); // null
			n2.removeArc('b');
			System.out.println(n1.followArc('a').followArc('b')); // null

			System.out.println();
		}


		System.out.println("Testing AbstractGraph");
		
		// Define a graph
		class AbsGraph<LabelT> extends AbstractGraph<LabelT,Node<LabelT>> {
			@Override
			public Node<LabelT> newNodeObj(int id) {
				return new Node<LabelT>(id);
			}
		};
		AbsGraph<Character> graph = new AbsGraph<Character>();
		Node<Character> n1 = graph.newChild(graph.firstNode, 'a');
		Node<Character> n2 = graph.newChild(n1, 'b');
		Node<Character> n3 = graph.newChild(n1, 'c');
		n3.addArc('a', n1);
		n3.addArc('g', n3);

		// Tests
		System.out.println(n1); // 1
		System.out.println(graph.firstNode.followArc('a').followArc('b')); // 2

		List<Character> path = Arrays.asList('a','b');
		System.out.println(path.toString() + ": " + graph.followPath(path)); // 2
		path = Arrays.asList('a','c','a','c','g','g');
		System.out.println(path.toString() + ": " + graph.followPath(path)); // 3
		path = Arrays.asList('f');
		System.out.println(path.toString() + ": " + graph.followPath(path)); // null

		for (Node<Character> n: graph) { // all nodes
			System.out.println(n);
		}

		System.out.println();

		// Testing Dot file
		graph.saveDotFile(new File("tests/dotGraph.dot"));
	}


>>>>>>> 066bd36d
	// >>> Nested classes
	

	/**
	 * Iterator class for depth-visit of the graph.
	 * Nodes are returned in pre-order.
	 */
	private class DepthPreIterator implements Iterator<NodeT> {

		/* Stack of remaining nodes */
		private Stack<NodeT> nodesLeft = new Stack<>();

		/* Set of visited states */
		private Set<NodeT> visited = new HashSet<>();


		/* Constructor */
		public DepthPreIterator() {
			nodesLeft.add(firstNode);
		}


		@Override
		public boolean hasNext() {
			return !nodesLeft.empty();
		}


		@Override
		public NodeT next() {

			// Termination
			if (!hasNext()) {
				throw new NoSuchElementException();
			}

			// Get the next new node
			NodeT node = nodesLeft.pop();
			visited.add(node);

			// Expand
			Set<LabelT> labels = node.getLabels();
			for (LabelT l: labels) {
				NodeT n = node.followArc(l);
				if (!visited.contains(n)) {
					nodesLeft.push(n);
				}
			}

			// Remove visited nodes from the top of the stack
			while ((!nodesLeft.isEmpty()) && visited.contains(nodesLeft.peek())) {
				nodesLeft.pop();
			}

			// Return expanded
			return node;
		}
	}
}<|MERGE_RESOLUTION|>--- conflicted
+++ resolved
@@ -124,8 +124,6 @@
 	}
 
 
-<<<<<<< HEAD
-=======
 	/**
 	 * Export this graph in a .dot file.
 	 * Dot files are plain text files that represents graphs. It's a common
@@ -181,84 +179,6 @@
 	}
 
 
-	/**
-	 * Debugging
-	 */
-	public static void test() {
-
-
-		// Testing AbstractNode
-		System.out.println("Testing AbstractNode");
-
-		class Node<LabelT> extends AbstractNode<LabelT, Node<LabelT>> {
-		
-				/* Constructor: forwarding */
-				public Node(int id) {
-					super(id);
-				}
-		}
-		{
-			// Testing
-			Node<Character> n1 = new Node<Character>(1);
-			Node<Character> n2 = new Node<Character>(2);
-			Node<Character> n3 = new Node<Character>(3);
-
-			// Adding connections
-			n1.addArc('a',n2);
-			n1.addArc('b',n3);
-			n2.addArc('b',n3);
-
-			// Testing basics
-			System.out.println(n1.hasArc('a')); // true
-			System.out.println(n1.getLabels()); // [a,b]
-			System.out.println(n1.followArc('a').followArc('b')); // n3
-			System.out.println(n1.followArc('g')); // null
-			n2.removeArc('b');
-			System.out.println(n1.followArc('a').followArc('b')); // null
-
-			System.out.println();
-		}
-
-
-		System.out.println("Testing AbstractGraph");
-		
-		// Define a graph
-		class AbsGraph<LabelT> extends AbstractGraph<LabelT,Node<LabelT>> {
-			@Override
-			public Node<LabelT> newNodeObj(int id) {
-				return new Node<LabelT>(id);
-			}
-		};
-		AbsGraph<Character> graph = new AbsGraph<Character>();
-		Node<Character> n1 = graph.newChild(graph.firstNode, 'a');
-		Node<Character> n2 = graph.newChild(n1, 'b');
-		Node<Character> n3 = graph.newChild(n1, 'c');
-		n3.addArc('a', n1);
-		n3.addArc('g', n3);
-
-		// Tests
-		System.out.println(n1); // 1
-		System.out.println(graph.firstNode.followArc('a').followArc('b')); // 2
-
-		List<Character> path = Arrays.asList('a','b');
-		System.out.println(path.toString() + ": " + graph.followPath(path)); // 2
-		path = Arrays.asList('a','c','a','c','g','g');
-		System.out.println(path.toString() + ": " + graph.followPath(path)); // 3
-		path = Arrays.asList('f');
-		System.out.println(path.toString() + ": " + graph.followPath(path)); // null
-
-		for (Node<Character> n: graph) { // all nodes
-			System.out.println(n);
-		}
-
-		System.out.println();
-
-		// Testing Dot file
-		graph.saveDotFile(new File("tests/dotGraph.dot"));
-	}
-
-
->>>>>>> 066bd36d
 	// >>> Nested classes
 	
 
