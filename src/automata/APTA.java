
package automata;

import java.util.*;
import java.io.File;


/**
 * Class for the Augmented Prefix Tree Acceptor (a tree).
 * Each transition is corresponds to a label of type LabelT.
 */
public class APTA<LabelT> 
		extends AbstractGraph<LabelT, APTA.ANode<LabelT>>
		implements Automaton<LabelT>, LatexPrintableGraph {

	// >>> Private functions

	/**
	 * Creates a new node instance.
	 * Just the override is important.
	 * @param id the id
	 * @return A new ANode
	 */
	@Override
	protected ANode<LabelT> newNodeObj(int id) {
		return new ANode<LabelT>(id);
	}
	
	/**
	 * Extends this APTA with this sequence and sets the final response.
	 * If the final response is UNKNOWN, the sequence is discarded.
	 * Sequences are parsed from the root of the tree.
	 * @param sequence A list of labels
	 * @param response The response associated to the string
	 * @return true if the sequence was added, false otherwise.
	 */
	private boolean addSequence(List<LabelT> sequence, Response response) {

		// Checks
		if (sequence == null || response == null) {
			throw new IllegalArgumentException("Null argument");
		}
		if (response == Response.UNKNOWN) {
			return false; // Nothing to do
		}

		// Parse the sequence with the tree
		ANode<LabelT> node = firstNode;
		int i;
		for (i = 0; i < sequence.size(); ++i) {
			ANode<LabelT> nextNode = node.followArc(sequence.get(i));
			if (nextNode == null) { // If there is no such arc
				break;
			}
			node = nextNode; // continue
		}

		// Extend the tree with the remaining sequence
		for (; i < sequence.size(); ++i) {
			node = newChild(node, sequence.get(i));
		}

		// Set the final state
		node.setResponse(response);

		return true;
	}


	/**
	 * Build LaTex tree representation.
	 * Depth first visit of the tree. Helper function.
	 * NOTE: assuming the labels are not Latex special codes.
	 * NOTE: assuming the labels have a nice string representation.
	 * @param stringB The string representation: modified in place,initally empty
	 * @param node The current node: initially root
	 * @see APTA#getLatexGraphRepresentation
	 */
	private void buildLatexRepresentation(StringBuilder stringB,
			ANode<LabelT> node) {

		stringB.append("\n\t\t");

		// Add the node id
		stringB.append(node.id).append(' ');

		// Add the response
		boolean nodeOption = true;
		ANode<LabelT> aNode = node;
		switch (aNode.getResponse()) {
			case ACCEPT:
				stringB.append("[accept] ");
				break;
			case REJECT:
				stringB.append("[reject] ");
				break;
			default:
				nodeOption = false;
		}
		
		// If it has a parent (i.e. not the root), add the incoming label
		LabelT parentLabel = aNode.getParentLabel();
		if (parentLabel != null) {
			if (nodeOption) {
				stringB.delete(stringB.length()-2, stringB.length()).append(',');
			} else {
				stringB.append("[");
			}
			stringB.append(">\"").append(parentLabel.toString()).append("\"] ");
		}

		// Base case: no children
		Set<LabelT> labels = node.getLabels();
		if (labels.isEmpty()) { return; }

		// Recursion
		stringB.append("-> {");
		int i = labels.size();
		for (LabelT l: labels) {
			buildLatexRepresentation(stringB, node.followArc(l));
			--i;
			char sep = (i > 0) ? ',' : '}';
			stringB.append(sep);
		}
	}


	// >>> Public functions

	/**
	 * Returns the body of a tikzpicture in Latex that represents this graph.
	 * @return The string for this graph
	 */
	@Override
	public String getLatexGraphRepresentation() {
		StringBuilder stringB = new StringBuilder();
		buildLatexRepresentation(stringB, firstNode);
		return stringB.toString();
	}


	/**
	 * Doing nothing. No extra latex code needed.
	 * @return null
	 */
	@Override
	public String extraLatexEnv() {
		return null;
	}


	/**
	 * No further options.
	 * @return No Latex options for standalone document class: null.
	 */
	@Override
	public String standaloneClassLatexOptions() {
		return null;
	}
	

	/**
	 * Parse the sequence with this tree.
	 * @param sequence A list of labels
	 * @return The result of parsing
	 */
	public Response parseSequenceAPTA(List<LabelT> sequence) {

		// Traverse the tree
		ANode<LabelT> node = followPath(sequence);

		// Return the response of the final node
		if (node == null) {
			return Response.UNKNOWN;
		}
		return node.getResponse();
	}


	/**
	 * Returns true for accepted sequences, false otherwise.
	 * @param sequence A list of labels
	 * @param strict If true, for any sequence leading to impossible transitions,
	 * a RuntimeException is thrown; if false, the sequence is just rejected.
	 * @return Result of parsing
	 */
	@Override
	public boolean parseSequence(List<LabelT> sequence, boolean strict) {

		// Traverse the tree
		ANode<LabelT> node = followPath(sequence);

		// Return the response of the final node
		if (node == null) {
			if (strict) {
				throw new RuntimeException("Can't parse " + sequence +
						" : impossible transitions.");
			} else {
				return false;
			}
		}

		return node.getResponse() == Response.ACCEPT;
	}


	/**
	 * Extends this APTA to accept this sequence.
	 * @param sequence A list of labels
	 */
	public void acceptSequence(List<LabelT> sequence) {
		addSequence(sequence, Response.ACCEPT);
	}


	/**
	 * Extends this APTA to reject this sequence
	 * @param sequence A list of labels
	 */
	public void rejectSequence(List<LabelT> sequence) {
		addSequence(sequence, Response.REJECT);
	}


<<<<<<< HEAD
=======
	/**
	 * Debugging
	 */
	public static void test() {
		
		ANode.test();

		System.out.println("Testing APTA");

		// Build a tree
		APTA<Character> tree = new APTA<Character>();

		// Sequences to add
		String[] stringsToAdd = { "ciao", "ciar", "ci", "ca", ""};
		boolean[] ok = { true, false, true, true, true };

		// Convert the sequences
		List<List<Character>> sequencesToAdd = new ArrayList<>();
		for (int i = 0; i < stringsToAdd.length; ++i) {
			List<Character> seq = new ArrayList<>();
			sequencesToAdd.add(seq);
			for (Character c: stringsToAdd[i].toCharArray()) {
				seq.add(c);
			}
		}

		// Strings to parse
		String[] stringsToParse = {"ciao", "c", "ca", "ciar", "cia", "cc", "d", ""};

		// Convert the sequences
		List<List<Character>> sequencesToParse = new ArrayList<>();
		for (int i = 0; i < stringsToParse.length; ++i) {
			List<Character> seq = new ArrayList<>();
			sequencesToParse.add(seq);
			for (Character c: stringsToParse[i].toCharArray()) {
				seq.add(c);
			}
		}

		// Test tree expansion
		for (int i = 0; i < sequencesToAdd.size(); ++i) {
			if (ok[i]) {
				tree.acceptSequence(sequencesToAdd.get(i));
			} else {
				tree.rejectSequence(sequencesToAdd.get(i));
			}
		}

		// Changing a node
		tree.firstNode.followArc('c').setResponse(Response.REJECT);

		// Test parsing
		for (List<Character> sequence: sequencesToParse) {
			System.out.print(sequence + "  ");
			System.out.println(tree.parseSequenceAPTA(sequence));
		}

		// Testing Automaton interface
		System.out.println("Automaton");
		Automaton<Character> automaton = tree;
		for (List<Character> sequence: sequencesToParse) {
			System.out.print(sequence + "  ");
			System.out.println(automaton.parseSequence(sequence, false));
		}

		// Testing LatexSaver class and LatexPrintableGraph interface
		LatexPrintableGraph printableGraph = tree;
		LatexSaver.saveLatexFile(printableGraph, new File("test/apta.tex"), 1);

		// Testing dot exporter
		tree.saveDotFile(new File("test/apta.dot"));

		System.out.println();
	}


>>>>>>> 066bd36d
	// >>> Nested classes

	/**
	 * Enum class for the response in the each state.
	 * Possible choices: accepting, rejecting, or unknown response.
	 */
	public enum Response {
		ACCEPT, REJECT, UNKNOWN;

		@Override
		public String toString() {
			switch (this) {
				case ACCEPT:
					return "ACC";
				case REJECT:
					return "REJ";
				case UNKNOWN:
					return "UNK";
			}
			return "UNK";
		}
	}


	/**
	 * Class for each node of the Augmented Prefix Tree Acceptor (a tree).
	 * Each node can be accepting, rejecting or unknown.
	 */
	public static class ANode<LabelT> 
			extends AbstractNode<LabelT,ANode<LabelT>> {

		// >>> Fields

		/* Each state is labelled with a Response */
		private Response response = Response.UNKNOWN;

		/* Connection with the parent */
		private ANode<LabelT> parent = null;
		private LabelT parentLabel = null;


		// >> Private functions

		/**
		 * Set the connection with the parent.
		 * Use null values to unset.
		 * @param parent The parent node
		 * @param parentLabel The label of the arc
		 */
		private void setParent(ANode<LabelT> parent, LabelT parentLabel) {
			this.parent = parent;
			this.parentLabel = parentLabel;
		}


		// >>> Public functions

		/**
		 * Returns the parent node
		 * @return The parent field
		 */
		public ANode<LabelT> getParent() {
			return this.parent;
		}


		/**
		 * Returns the label of the parent arc
		 * @return The label
		 */
		public LabelT getParentLabel() {
			return this.parentLabel;
		}


		/**
		 * Constructor: just set an id
		 * @param id Any identifier
		 */
		public ANode(int id) {
			super(id);
		}


		/**
		 * Constructor: id and response
		 * @param id Any identifier
		 * @param response Whether the state should accept, reject or unknown
		 */
		public ANode(int id, Response response) {
			super(id);
			this.response = response;
		}


		/**
		 * Set the response variable
		 * @param response Reject, accept or unknown
		 */
		public void setResponse(Response response) {
			this.response = response;
		}


		/**
		 * Returns the response
		 * @return The response at the current node
		 */
		public Response getResponse() {
			return this.response;
		}


		/**
		 * Add an arc from the current node.
		 * If a connection with the same label already exists, that connection is
		 * substituted with the new one. The parent field of node is also set.
		 * @param label Label of the new connection
		 * @param node The target node
		 */
		@Override
		public void addArc(LabelT label, ANode<LabelT> node) {

			super.addArc(label, node);
			node.setParent(this, label);
		}


		/**
		 * Remove an arc from the current node.
		 * Detach the child connected with the arc labelled as label.
		 * @param label The label of the arc to remove.
		 * @return The connected node or null if there was no edge.
		 */
		@Override
		public ANode<LabelT> removeArc(LabelT label) {
			
			ANode<LabelT> oldNode = super.removeArc(label);

			if (oldNode != null) {    // Such arc existed
				oldNode.setParent(null, null);
			}
			return oldNode;
		}

		
		@Override
		public String dotNodeOptions() {

			switch (response) {
				case ACCEPT:
					return "[shape=doublecircle]";
				case REJECT:
					return "[shape=circle, style=filled]";
				default:
			}
			return "[shape=circle]";
		}



		@Override
		public String toString() {
			return id + "_" + response.toString();
		}
	}
}<|MERGE_RESOLUTION|>--- conflicted
+++ resolved
@@ -222,85 +222,6 @@
 	}
 
 
-<<<<<<< HEAD
-=======
-	/**
-	 * Debugging
-	 */
-	public static void test() {
-		
-		ANode.test();
-
-		System.out.println("Testing APTA");
-
-		// Build a tree
-		APTA<Character> tree = new APTA<Character>();
-
-		// Sequences to add
-		String[] stringsToAdd = { "ciao", "ciar", "ci", "ca", ""};
-		boolean[] ok = { true, false, true, true, true };
-
-		// Convert the sequences
-		List<List<Character>> sequencesToAdd = new ArrayList<>();
-		for (int i = 0; i < stringsToAdd.length; ++i) {
-			List<Character> seq = new ArrayList<>();
-			sequencesToAdd.add(seq);
-			for (Character c: stringsToAdd[i].toCharArray()) {
-				seq.add(c);
-			}
-		}
-
-		// Strings to parse
-		String[] stringsToParse = {"ciao", "c", "ca", "ciar", "cia", "cc", "d", ""};
-
-		// Convert the sequences
-		List<List<Character>> sequencesToParse = new ArrayList<>();
-		for (int i = 0; i < stringsToParse.length; ++i) {
-			List<Character> seq = new ArrayList<>();
-			sequencesToParse.add(seq);
-			for (Character c: stringsToParse[i].toCharArray()) {
-				seq.add(c);
-			}
-		}
-
-		// Test tree expansion
-		for (int i = 0; i < sequencesToAdd.size(); ++i) {
-			if (ok[i]) {
-				tree.acceptSequence(sequencesToAdd.get(i));
-			} else {
-				tree.rejectSequence(sequencesToAdd.get(i));
-			}
-		}
-
-		// Changing a node
-		tree.firstNode.followArc('c').setResponse(Response.REJECT);
-
-		// Test parsing
-		for (List<Character> sequence: sequencesToParse) {
-			System.out.print(sequence + "  ");
-			System.out.println(tree.parseSequenceAPTA(sequence));
-		}
-
-		// Testing Automaton interface
-		System.out.println("Automaton");
-		Automaton<Character> automaton = tree;
-		for (List<Character> sequence: sequencesToParse) {
-			System.out.print(sequence + "  ");
-			System.out.println(automaton.parseSequence(sequence, false));
-		}
-
-		// Testing LatexSaver class and LatexPrintableGraph interface
-		LatexPrintableGraph printableGraph = tree;
-		LatexSaver.saveLatexFile(printableGraph, new File("test/apta.tex"), 1);
-
-		// Testing dot exporter
-		tree.saveDotFile(new File("test/apta.dot"));
-
-		System.out.println();
-	}
-
-
->>>>>>> 066bd36d
 	// >>> Nested classes
 
 	/**
