
package automata;

import java.util.*;
import java.io.File;

import util.Pair;


/**
 * Deterministic Finite-States Automaton class.
 * Each transition has a label of type LabelT.
 */
public class DFA<LabelT>
		extends AbstractGraph<LabelT, DFA.DNode<LabelT>>
		implements Automaton<LabelT>, LatexPrintableGraph {
	
	// >>> Fields

	// >>> Private functions
	
	/**
	 * Creates a new node instance.
	 * Just the override is important.
	 * @param id the id
	 * @return A new DNode
	 */
	@Override
	DNode<LabelT> newNodeObj(int id) {
		return new DNode<LabelT>(id);
	}
	

	/**
	 * Create a new DFA with merged arcs for each pair of nodes.
	 * This is useful for printing in Latex the graph. Arcs won't be overlapped.
	 * NOTE: LabelT should have a good string representation.
	 * @return A new DFA representing this object. The two DFA are not
	 * equivalent.
	 */
	private DFA<String> simpleArcsRepresentation() {

		DFA<String> simpleDFA = new DFA<>();  // Create a new DFA
		Map<DNode<LabelT>, DNode<String>> nodesMap =  // Old -> new map
				new HashMap<>();
	
		// Create all nodes in advance
		for (DNode<LabelT> node: this) {
			nodesMap.put(node, new DNode<String>(node.id, node.getFinalFlag()));
		}

		// Set initial state
		simpleDFA.firstNode = nodesMap.get(this.firstNode);

		// Traverse this graph for the arcs
		for (DNode<LabelT> node: this) {

			// Map child -> merged arcs
			Map<DNode<String>, String> mergedArcs = new HashMap<>();

			// List and merge all arcs
			for (LabelT arc: node.getLabels()) {
				DNode<String> newChild = nodesMap.get(node.followArc(arc));
				String mergedArc = mergedArcs.get(newChild);
				if (mergedArc == null) { // Add new
					mergedArc = arc.toString();
				} else {                 // Merge new
					mergedArc = mergedArc + " | " + arc.toString();
				}
				mergedArcs.put(newChild, mergedArc);
			}

			// Add the merged arcs to the new node
			for (DNode<String> newChild: mergedArcs.keySet()) {
				DNode<String> newNode = nodesMap.get(node);
				newNode.addArc(mergedArcs.get(newChild), newChild);
			}
		}

		return simpleDFA;
	}


	/**
	 * Build LaTex tree representation.
	 * Depth first visit of the graph. First part of the helper function:
	 * just a spanning tree is printed.
	 * NOTE: assuming the labels are not Latex special codes.
	 * @param stringB The string representation, modified in place,initally empty
	 * @param parent The parent node, initially null.
	 * @param outLabel The label to go through, initially null.
	 * @param visited Set of visited states, initially empty.
	 * @param loops Arcs not printed because they form loops, initially empty.
	 * @see DFA#getLatexGraphRepresentation
	 */
	private void buildLatexRepresentation1(StringBuilder stringB,
			DNode<LabelT> parent, LabelT outLabel, Set<DNode<LabelT>> visited,
			Set<Pair<DNode<LabelT>, LabelT>> loops) {

		// Get the current node
		DNode<LabelT> node;
		if (parent != null) {
			node = parent.followArc(outLabel);
		} else {
			node = firstNode;
		}

		// If this is already drawn, save for later
		if (visited.contains(node)) {
			Pair<DNode<LabelT>, LabelT> arc = new Pair<>(parent, outLabel);
			loops.add(arc);
			return;
		}

		// Read this node
		visited.add(node);
		Set<LabelT> labels = node.getLabels();

		// Add the node id
		stringB.append("\n\t\t");
		stringB.append(node.id).append(' ');

		// Add final, if that is the case
		boolean openBracket = false;
		if (node.getFinalFlag()) {
			stringB.append("[accept");
			openBracket = true;
		}

		// Add the incoming label
		if (outLabel != null) {
			char c = (openBracket) ? ',' : '[';
			openBracket = true;
			stringB.append(c).append(">\"").append(outLabel.toString()).append('"');
		}

		if (openBracket) { stringB.append("] "); }

		// Base case: no children
		if (labels.isEmpty()) { return; }

		// Recursion
		stringB.append("-> {");

		int i = labels.size();
		for (LabelT l: labels) {
			buildLatexRepresentation1(stringB, node, l, visited, loops);
			--i;
			char sep = (i > 0) ? ',' : '}';
			stringB.append(sep);
		}
	}


	/**
	 * Build LaTex tree representation.
	 * Second part of the helper function: the loops are printed.
	 * NOTE: assuming the labels are not Latex special codes.
	 * @param stringB The string representation, result is appended.
	 * @param loops Arcs to print.
	 * @see DFA#getLatexGraphRepresentation
	 */
	private void buildLatexRepresentation2(StringBuilder stringB,
			Set<Pair<DNode<LabelT>, LabelT>> loops) {

		stringB.append(",\n");

		// Writing edges one by one.
		for (Pair<DNode<LabelT>, LabelT> arc: loops) {
			DNode<LabelT> node = arc.left;
			LabelT l = arc.right;

			// If this is a self loop
			if (node.followArc(l) == node) {
				stringB.append("\t\t").
						append(node.id).
<<<<<<< HEAD
						append(" -> [clear >, \"" + l + "\",self loop] ").
=======
						append(" -> [clear >, \"" + l + "\", self loop] ").
>>>>>>> 3c462bf3
						append(node.id).
						append(",\n");
			}
			// Else, we go to some previous node
			else {
				stringB.append("\t\t").
						append(node.id).
<<<<<<< HEAD
						append(" -> [clear >, \"" + l + "\",backward] ").
=======
						append(" -> [clear >, \"" + l + "\", backward] ").
>>>>>>> 3c462bf3
						append(node.followArc(l).id).
						append(",\n");
			}
		}
		stringB.delete(stringB.length()-2, stringB.length());
	}


	// >>> Public functions
	
	/**
	 * Parse this sequence and return the result.
	 * If the sequence has some nonexistent transitions, false is returned.
	 * @param sequence A list of labels
	 * @return true if the sequence is accepted, false otherwise
	 */
	@Override
	public boolean parseSequence(List<LabelT> sequence) {

		// Traverse the automaton
		DNode<LabelT> node = followPath(sequence);

		if (node == null) {
			return false;
		}
		return node.getFinalFlag();
	}


	/**
	 * Returns the body of a tikzpicture in Latex that represents this graph.
	 * @return The string for this graph
	 */
	@Override
	public String getLatexGraphRepresentation() {

		// Simplify the graph
		DFA<String> simpleDFA = simpleArcsRepresentation();

		// Data structures
		StringBuilder stringB = new StringBuilder();
		HashSet<DNode<String>> visited = new HashSet<>();
		Set<Pair<DNode<String>,String>> loops = new HashSet<>();

		// Recursive call
		simpleDFA.buildLatexRepresentation1(stringB, null, null, visited, loops);

		// Adding remaining edges
		simpleDFA.buildLatexRepresentation2(stringB, loops);

		return stringB.toString();
	}


	/**
	 * Debugging
	 */
	public static void test() {
		
		DNode.test();

		System.out.println("Testing DFA");
		
		// Define a graph
		DFA<Character> dfa = new DFA<>();
		DNode<Character> n1 = dfa.newChild(dfa.firstNode, 'a');
		DNode<Character> n2 = dfa.newChild(n1, 'b');
		DNode<Character> n3 = dfa.newChild(n1, 'c');
		n3.addArc('a', n1);
		n3.addArc('g', n3);
		n2.setFinalFlag(true);
		dfa.firstNode.setFinalFlag(true);
		DNode<Character> n4 = dfa.newChild(n2, 'c');
		n4.setFinalFlag(true);

		// Test parsing
		List<Character> l;
		l = new ArrayList<Character>();
		System.out.println(dfa.parseSequence(l));
		l = Arrays.asList('a','c');
		System.out.println(dfa.parseSequence(l));
		l = Arrays.asList('a','h');
		System.out.println(dfa.parseSequence(l));
		l = Arrays.asList('a','c','a','b');
		System.out.println(dfa.parseSequence(l));


		// Test Latex
		LatexPrintableGraph printableGraph = dfa;
		LatexSaver.saveLatexFile(printableGraph, new File("latex/dfa.tex"), 1);

		System.out.println();
	}


	// >>> Nested classes

	/**
	 * Class for each node of the DFA.
	 * Each node can be final (i.e. accepting), or not.
	 */
	public static class DNode<LabelT> 
			extends AbstractNode<LabelT,DNode<LabelT>> {

		// >>> Fields
		
		/* Each state can be final or not */
		private boolean isFinal = false;


		// >>> Public functions
		
		/**
		 * Constructor: just set the id
		 * @param id Any identifier
		 */
		public DNode(int id) {
			super(id);
		}


		/**
		 * Constructor: id and final
		 * @param id Any identifier
		 * @param isFinal Whether this is a final state
		 */
		public DNode(int id, boolean isFinal) {
			super(id);
			this.isFinal = isFinal;
		}


		/**
		 * Set if this state is accepting or not.
		 * @param isFinal Final flag
		 */
		public void setFinalFlag(boolean isFinal) {
			this.isFinal = isFinal;
		}


		/**
		 * Returns whether this is a final state
		 * @return Wether this is a final state
		 */
		public boolean getFinalFlag() {
			return this.isFinal;
		}


		/**
		 * String representation
		 * @return A string with the id and '_final' if that is the case
		 */
		@Override
		public String toString() {
			if (isFinal) {
				return id + "_Final";
			} else {
				return Integer.toString(id);
			}
		}


		/**
		 * Debugging
		 */
		public static void test() {

			System.out.println("Testing DFA.DNode");

			// Testing basic methods
			DNode<Character> n1 = new DNode<>(1, true);
			DNode<Character> n2 = new DNode<>(2);
			DNode<Character> n3 = new DNode<>(3, true);

			n1.addArc('a', n2);
			n2.addArc('b', n3);
			n2.addArc('c', n2);
			n2.addArc('d', n1);

			System.out.println(n2.getLabels()); // ['b', 'c', 'd']
			System.out.println(n3.getLabels()); // []

			System.out.println(n1.followArc('a').followArc('c')); // 2

			n2.removeArc('h');
			n2.removeArc('c');
			System.out.println(n1.followArc('a').followArc('c')); // null
			
			System.out.println();
		}
	}
}<|MERGE_RESOLUTION|>--- conflicted
+++ resolved
@@ -174,11 +174,7 @@
 			if (node.followArc(l) == node) {
 				stringB.append("\t\t").
 						append(node.id).
-<<<<<<< HEAD
-						append(" -> [clear >, \"" + l + "\",self loop] ").
-=======
 						append(" -> [clear >, \"" + l + "\", self loop] ").
->>>>>>> 3c462bf3
 						append(node.id).
 						append(",\n");
 			}
@@ -186,11 +182,7 @@
 			else {
 				stringB.append("\t\t").
 						append(node.id).
-<<<<<<< HEAD
-						append(" -> [clear >, \"" + l + "\",backward] ").
-=======
 						append(" -> [clear >, \"" + l + "\", backward] ").
->>>>>>> 3c462bf3
 						append(node.followArc(l).id).
 						append(",\n");
 			}
