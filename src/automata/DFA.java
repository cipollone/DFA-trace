
package automata;

import java.util.*;
import java.io.*;
import util.Pair;


/**
 * Deterministic Finite-States Automaton class.
 * Each transition has a label of type LabelT.
 * To create instances of this class use {@link DFABuilder}
 */
public class DFA<LabelT>
		extends AbstractGraph<LabelT, DFA.DNode<LabelT>>
		implements Automaton<LabelT>, LatexPrintableGraph {
	
	// >>> Fields

	/* Auxiliary variable, used for printing a legend of the labels.
	 * It's used with (short_label, long_label) couples. See the NOTE in
	 * getLatexGraphRepresentation() */
	private Map<Integer,String> legendMap = null;
	private boolean usingLegend = false; // Call useLegend(true) to enable


	// >>> Private functions
	
	/**
	 * Creates a new node instance.
	 * Just the override is important.
	 * @param id the id
	 * @return A new DNode
	 */
	@Override
	protected DNode<LabelT> newNodeObj(int id) {
		return new DNode<LabelT>(id);
	}
	

	/**
	 * Create a new DFA with merged arcs for each pair of nodes.
	 * This is useful for printing in Latex the graph. Arcs won't be overlapped.
	 * NOTE: LabelT should have a good string representation.
	 * @return A new DFA representing this object. The two DFA are not
	 * equivalent.
	 */
	private DFA<String> simpleArcsRepresentation() {

		DFA<String> simpleDFA = new DFA<>();  // Create a new DFA
		Map<DNode<LabelT>, DNode<String>> nodesMap =  // Old -> new map
				new HashMap<>();

		// Initialize the legend, if used
		int nextIntLabel = 0;
		if (usingLegend) {
			legendMap = new HashMap<>();
		}
	
		// Create all nodes in advance
		for (DNode<LabelT> node: this) {
			DNode<String> newNode = new DNode<String>(node.id, node.getFinalFlag());
			nodesMap.put(node, newNode);
		}

		// Set initial state
		simpleDFA.firstNode = nodesMap.get(this.firstNode);

		// Traverse this graph for the arcs
		for (DNode<LabelT> node: this) {

			// Map child -> merged arcs
			Map<DNode<String>, String> mergedArcs = new HashMap<>();

			// List and merge all arcs
			for (LabelT arc: node.getLabels()) {
				DNode<String> newChild = nodesMap.get(node.followArc(arc));
				String mergedArc = mergedArcs.get(newChild);
				if (mergedArc == null) { // Add new
					mergedArc = arc.toString();
				} else {                 // Merge new
					mergedArc = mergedArc + " | " + arc.toString();
				}
				mergedArcs.put(newChild, mergedArc);
			}
			
			// Add the merged arcs to the new node
			for (DNode<String> newChild: mergedArcs.keySet()) {
				String finalLabel = mergedArcs.get(newChild);

				// Abbreviation?
				if (usingLegend) {
					legendMap.put(nextIntLabel, finalLabel);
					finalLabel = Integer.toString(nextIntLabel);
					++nextIntLabel;
				}

				// Add the arc
				DNode<String> newNode = nodesMap.get(node);
				newNode.addArc(finalLabel, newChild);
			}
		}

		return simpleDFA;
	}


	/**
	 * Build LaTex tree representation.
	 * Depth first visit of the graph. First part of the helper function:
	 * just a spanning tree is printed.
	 * NOTE: assuming the labels are not Latex special codes.
	 * @param stringB The string representation, modified in place,initally empty
	 * @param parent The parent node, initially null.
	 * @param outLabel The label to go through, initially null.
	 * @param visited Set of visited states, initially empty.
	 * @param loops Arcs not printed because they form loops, initially empty.
	 * @see DFA#getLatexGraphRepresentation
	 */
	private void buildLatexRepresentation1(StringBuilder stringB,
			DNode<LabelT> parent, LabelT outLabel, Set<DNode<LabelT>> visited,
			Set<Pair<DNode<LabelT>, LabelT>> loops) {

		// Get the current node
		DNode<LabelT> node;
		if (parent != null) {
			node = parent.followArc(outLabel);
		} else {
			node = firstNode;
		}

		// If this is already drawn, save for later
		if (visited.contains(node)) {
			Pair<DNode<LabelT>, LabelT> arc = new Pair<>(parent, outLabel);
			loops.add(arc);
			return;
		}

		// Read this node
		visited.add(node);
		Set<LabelT> labels = node.getLabels();

		// Add the node id
		stringB.append("\n\t\t");
		stringB.append(node.id).append(' ');

		// Add final, if that is the case
		boolean openBracket = false;
		if (node.getFinalFlag()) {
			stringB.append("[accept");
			openBracket = true;
		}

		// Add the incoming label
		if (outLabel != null) {
			char c = (openBracket) ? ',' : '[';
			openBracket = true;
			stringB.append(c).append(">\"").append(outLabel.toString()).append('"');
		}

		if (openBracket) { stringB.append("] "); }

		// Base case: no children
		if (labels.isEmpty()) { return; }

		// Recursion
		stringB.append("-> {");

		int i = labels.size();
		for (LabelT l: labels) {
			buildLatexRepresentation1(stringB, node, l, visited, loops);
			--i;
			char sep = (i > 0) ? ',' : '}';
			stringB.append(sep);
		}
	}


	/**
	 * Build LaTex tree representation.
	 * Second part of the helper function: the loops are printed.
	 * NOTE: assuming the labels are not Latex special codes.
	 * @param stringB The string representation, result is appended.
	 * @param loops Arcs to print.
	 * @see DFA#getLatexGraphRepresentation
	 */
	private void buildLatexRepresentation2(StringBuilder stringB,
			Set<Pair<DNode<LabelT>, LabelT>> loops) {

		stringB.append(",\n");

		// Writing edges one by one.
		for (Pair<DNode<LabelT>, LabelT> arc: loops) {
			DNode<LabelT> node = arc.left;
			LabelT l = arc.right;

			// If this is a self loop
			if (node.followArc(l) == node) {
				stringB.append("\t\t").
						append(node.id).
						append(" -> [clear >, \"" + l + "\", self loop] ").
						append(node.id).
						append(",\n");
			}
			// Else, we go to some previous node
			else {
				stringB.append("\t\t").
						append(node.id).
						append(" -> [clear >, \"" + l + "\", backward] ").
						append(node.followArc(l).id).
						append(",\n");
			}
		}
		stringB.delete(stringB.length()-2, stringB.length());
	}


	// >>> Public functions
	
	/**
	 * Parse this sequence and return the result.
	 * If the sequence has some nonexistent transitions, false is returned.
	 * @param sequence A list of labels
	 * @param strict If true, for any sequence leading to impossible transitions,
	 * a RuntimeException is thrown; if false, the sequence is just rejected.
	 * @return true if the sequence is accepted, false otherwise
	 */
	@Override
	public boolean parseSequence(List<LabelT> sequence, boolean strict) {

		// Traverse the automaton
		DNode<LabelT> node = followPath(sequence);

		if (node == null) {
			if (strict) {
				throw new RuntimeException("Can't parse " + sequence +
						" : impossible transitions.");
			} else {
				return false;
			}
		}
		return node.getFinalFlag();
	}


	/**
	 * Whether to use numbers instead of the true labels in the Latex
	 * representation.
	 * Call this function before saving the Latex file.
	 * @param flag The boolean flag. Default false.
	 */
	public void useLegend(boolean flag) {
		usingLegend = flag;
	}


	/**
	 * Returns the body of a tikzpicture in Latex that represents this graph.
	 * Call {@link DFA#useLegend} in advance to enable/disable the legend in the
	 * final document. This is useful when there are long or many labels.
	 * @return The string for this graph
	 */
	@Override
	public String getLatexGraphRepresentation() {

		// Simplify the graph.
		DFA<String> dfa = simpleArcsRepresentation();

		// Data structures
		StringBuilder stringB = new StringBuilder();
		HashSet<DNode<String>> visited = new HashSet<>();
		Set<Pair<DNode<String>,String>> loops = new HashSet<>();

		// Recursive call
		dfa.buildLatexRepresentation1(stringB, null, null, visited, loops);

		// Adding remaining edges
		dfa.buildLatexRepresentation2(stringB, loops);

		return stringB.toString();
	}


	/**
	 * Extra latex code used for printing the legend, if used.
	 * A new environment in which the legend of the labels is printed.
	 * @return The legend as Latex code
	 */
	@Override
	public String extraLatexEnv() {

		if (!usingLegend) { return null; }

		// Open
		StringBuilder stringB = new StringBuilder();
		stringB.append("\n");
		stringB.append("\\vspace{2em}\n");
		stringB.append("\\textbf{Transitions}\n");
		stringB.append("\\begin{flushleft}\n");
		stringB.append("\\begin{description}\n");
		
		// Sorted legend
		List<Integer> shortLabels = new ArrayList<Integer>(legendMap.keySet());
		Collections.sort(shortLabels);

		for (Integer shortLabel: shortLabels) {
			String longLabel = legendMap.get(shortLabel);
			stringB.append("\t\\item [" + shortLabel + "] " + longLabel + "\n");
		}
		
		// Close
		stringB.append("\\end{description}\n");
		stringB.append("\\end{flushleft}\n");

		return stringB.toString();
	}


	/**
	 * This function is used to pass options to standalone document class.
	 * Return the empty string to pass nothing. Otherwise return a
	 * list of options like: [varwidth]
	 * @return Latex options for standalone document class
	 */
	@Override
	public String standaloneClassLatexOptions() {
		// Fixed width when using the legend
		if (usingLegend) {
			return "[varwidth=40em]"; // NOTE: assuming the DFA is small enough
		} else {
			return null;
		}
	}


	/*
	 * Returns this Automaton as a {@link
	 * org.processmining.ltl2automaton.plugins.automaton.DeterministicAutomaton}
	 * of the LTL2Automaton library.
	 * Each label is represented as a {@link
	 * org.processmining.ltl2automaton.plugins.automaton.TransitionLabel} with a
	 * single true preposition with the same name as the label.
	 * NOTE: assuming each LabelT defines an unique string representation.
	 * @return An Automaton representing this DFA.
	 */
	/* -- Not needed. use saveDotFile() -- 
	public DeterministicAutomaton asLTLAutomaton() {

		// Initialize the automaton
		DefaultAutomatonFactory automatonFactory = new DefaultAutomatonFactory();

		// Convert all nodes
		Map<DNode<LabelT>,State> nodesConversion = new HashMap<>();
		for (DNode<LabelT> node: this) {
			State s = new State();
			automatonFactory.updateState(s, node.id, node.getFinalFlag());
			nodesConversion.put(node, s);
		}

		// Convert all arcs
		for (DNode<LabelT> node: this) {
			for (LabelT arc: node.getLabels()) {
				State s1 = nodesConversion.get(node);
				State s2 = nodesConversion.get(node.followArc(arc));
				automatonFactory.addPropositionTransition(s1, s2, arc.toString());
			}
		}

		// Set initial state and return
		automatonFactory.initialState(nodesConversion.get(this.firstNode));
		return new DeterministicAutomaton(automatonFactory.getAutomaton(), false);
	}
	*/


	/*
	 * Returns a new DFA built from the given {@link
	 * org.processmining.ltl2automaton.plugins.automaton.DeterministicAutomaton}
	 * of the LTL2Automaton library.
	 * The retured DFA is equivalent to the given DeterministicAutomaton (they 
	 * accept the same language), but nodes won't keep the same ID (by design).
	 * The returned DFA shares the same transition objects as the input
	 * automaton.
	 * @param ltlAutomaton The automaton to convert. Its transitions must define
	 * a deterministic DFA. IDs must be unique.
	 * @return A new DFA
	 */
	/* -- Not needed. use saveDotFile() -- 
	public static DFA<Transition> fromLTLAutomaton(
			DeterministicAutomaton ltlAutomaton) {

		// Build a new DFA
		DFABuilder<Transition> builder = new DFABuilder<>();

		// Just convert all transitions
		for (Transition t: ltlAutomaton.transitions()) {
			builder.newArc(t.getSource().getId(), t, t.getTarget().getId());
		}

		// Set final states
		for (State s: ltlAutomaton) {
			if (s.isAccepting()) {
				builder.setFinalState(s.getId());
			}
		}

		// Set initial
		builder.setInitialState(ltlAutomaton.getInit().getId());

		return builder.getDFA();
	}
	*/


	/**
	 * Converts this DFA in a new DFA with arcs represented by strings.
	 * Uses the toString() function of LabelT to convert the edges: returned
	 * strings must preserve the equals() relation between every pair of labels.
	 * @return A new DFA that uses strings
	 */
	public DFA<String> asStringDFA() {

		// Build a new DFA
		DFABuilder<String> builder = new DFABuilder<String>();

		// Initialize all states to preserve IDs
		int newId = 0;
		for (DNode<LabelT> state: this) {
			builder.touchState(newId++);
		}
		
		// Convert all transitions
		for (DNode<LabelT> state: this) {
			for (LabelT label: state.getLabels()) {
				builder.newArc(state.id, label.toString(), state.followArc(label).id);
			}

			// Set final
			if (state.getFinalFlag()) {
				builder.setFinalState(state.id);
			}
		}

		// Set initial
		builder.setInitialState(firstNode.id);

		return builder.getDFA();
	}


<<<<<<< HEAD
=======
	/**
	 * Debugging.
	 * This is just for testing. See the Doc for the correct usage of this class.
	 */
	public static void test() {
		
		DNode.test();

		System.out.println("Testing DFA");
		
		// Define a graph
		DFA<Character> dfa = new DFA<>();
		DNode<Character> n1 = dfa.newChild(dfa.firstNode, 'a');
		DNode<Character> n2 = dfa.newChild(n1, 'b');
		DNode<Character> n3 = dfa.newChild(n1, 'c');
		n3.addArc('a', n1);
		n3.addArc('g', n3);
		n2.setFinalFlag(true);
		dfa.firstNode.setFinalFlag(true);
		DNode<Character> n4 = dfa.newChild(n2, 'c');
		n2.addArc('h', n4);
		n4.setFinalFlag(true);

		// Test parsing
		List<Character> l;
		l = new ArrayList<Character>();
		System.out.println(dfa.parseSequence(l, false));
		l = Arrays.asList('a','c');
		System.out.println(dfa.parseSequence(l, false));
		l = Arrays.asList('a','h');
		System.out.println(dfa.parseSequence(l, false));
		l = Arrays.asList('a','c','a','b');
		System.out.println(dfa.parseSequence(l, false));


		// Test Latex
		LatexPrintableGraph printableGraph = dfa;
		LatexSaver.saveLatexFile(printableGraph, new File("test/dfa.tex"), 1.2);
		System.out.println();

		/* Removed
		// asLTL2Automaton
		System.out.println("Testing asLTLAutomaton()");
		DeterministicAutomaton automaton = dfa.asLTLAutomaton();
		try (FileWriter writer = new FileWriter("test/ltlautomaton.dot")) {
			BufferedWriter bWriter = new BufferedWriter(writer);
			DOTExporter.exportToDot(automaton, "test/ltlautomaton.dot", bWriter);
			bWriter.flush();
			System.out.println("Written DOT file in test/ltlautomaton.dot");
		} catch (IOException e) {
			throw new RuntimeException("IO error", e);
		}

		// from LTL2Automaton
		System.out.println("Testing fromLTLAutomaton()");
		DFA<Transition> dfa2 = DFA.fromLTLAutomaton(automaton);
		LatexSaver.saveLatexFile(dfa2, new File("test/dfa2.tex"), 1.2);

		DeterministicAutomaton automaton2 = dfa2.asLTLAutomaton();
		try (FileWriter writer = new FileWriter("test/ltlautomaton2.dot")) {
			BufferedWriter bWriter = new BufferedWriter(writer);
			DOTExporter.exportToDot(automaton2, "test/ltlautomaton2.dot", bWriter);
			bWriter.flush();
			System.out.println("Written DOT file in test/ltlautomaton2.dot");
		} catch (IOException e) {
			throw new RuntimeException("IO error", e);
		}
		*/

		// As string DFA
		System.out.println("Testing asStringDFA()");
		DFA<String> dfa3 = dfa.asStringDFA();
		LatexSaver.saveLatexFile(dfa3, new File("test/dfa3.tex"), 1.2);

		// Dot file export
		dfa.saveDotFile(new File("test/dfa.dot"));
	}


>>>>>>> 066bd36d
	// >>> Nested classes

	/**
	 * Class for each node of the DFA.
	 * Each node can be final (i.e. accepting), or not.
	 */
	public static class DNode<LabelT> 
			extends AbstractNode<LabelT,DNode<LabelT>> {

		// >>> Fields
		
		/* Each state can be final or not */
		private boolean isFinal = false;


		// >>> Public functions
		
		/**
		 * Constructor: just set the id
		 * @param id Any identifier
		 */
		public DNode(int id) {
			super(id);
		}


		/**
		 * Constructor: id and final
		 * @param id Any identifier
		 * @param isFinal Whether this is a final state
		 */
		public DNode(int id, boolean isFinal) {
			super(id);
			this.isFinal = isFinal;
		}


		/**
		 * Set if this state is accepting or not.
		 * @param isFinal Final flag
		 */
		public void setFinalFlag(boolean isFinal) {
			this.isFinal = isFinal;
		}


		/**
		 * Returns whether this is a final state
		 * @return Wether this is a final state
		 */
		public boolean getFinalFlag() {
			return this.isFinal;
		}


		@Override
		public String dotNodeOptions() {
			if (isFinal) {
				return "[shape=doublecircle]";
			} else {
				return "[shape=circle]";
			}
		}


		/**
		 * String representation
		 * @return A string with the id and '_final' if that is the case
		 */
		@Override
		public String toString() {
			if (isFinal) {
				return id + "_Final";
			} else {
				return Integer.toString(id);
			}
		}
	}
}<|MERGE_RESOLUTION|>--- conflicted
+++ resolved
@@ -448,88 +448,6 @@
 	}
 
 
-<<<<<<< HEAD
-=======
-	/**
-	 * Debugging.
-	 * This is just for testing. See the Doc for the correct usage of this class.
-	 */
-	public static void test() {
-		
-		DNode.test();
-
-		System.out.println("Testing DFA");
-		
-		// Define a graph
-		DFA<Character> dfa = new DFA<>();
-		DNode<Character> n1 = dfa.newChild(dfa.firstNode, 'a');
-		DNode<Character> n2 = dfa.newChild(n1, 'b');
-		DNode<Character> n3 = dfa.newChild(n1, 'c');
-		n3.addArc('a', n1);
-		n3.addArc('g', n3);
-		n2.setFinalFlag(true);
-		dfa.firstNode.setFinalFlag(true);
-		DNode<Character> n4 = dfa.newChild(n2, 'c');
-		n2.addArc('h', n4);
-		n4.setFinalFlag(true);
-
-		// Test parsing
-		List<Character> l;
-		l = new ArrayList<Character>();
-		System.out.println(dfa.parseSequence(l, false));
-		l = Arrays.asList('a','c');
-		System.out.println(dfa.parseSequence(l, false));
-		l = Arrays.asList('a','h');
-		System.out.println(dfa.parseSequence(l, false));
-		l = Arrays.asList('a','c','a','b');
-		System.out.println(dfa.parseSequence(l, false));
-
-
-		// Test Latex
-		LatexPrintableGraph printableGraph = dfa;
-		LatexSaver.saveLatexFile(printableGraph, new File("test/dfa.tex"), 1.2);
-		System.out.println();
-
-		/* Removed
-		// asLTL2Automaton
-		System.out.println("Testing asLTLAutomaton()");
-		DeterministicAutomaton automaton = dfa.asLTLAutomaton();
-		try (FileWriter writer = new FileWriter("test/ltlautomaton.dot")) {
-			BufferedWriter bWriter = new BufferedWriter(writer);
-			DOTExporter.exportToDot(automaton, "test/ltlautomaton.dot", bWriter);
-			bWriter.flush();
-			System.out.println("Written DOT file in test/ltlautomaton.dot");
-		} catch (IOException e) {
-			throw new RuntimeException("IO error", e);
-		}
-
-		// from LTL2Automaton
-		System.out.println("Testing fromLTLAutomaton()");
-		DFA<Transition> dfa2 = DFA.fromLTLAutomaton(automaton);
-		LatexSaver.saveLatexFile(dfa2, new File("test/dfa2.tex"), 1.2);
-
-		DeterministicAutomaton automaton2 = dfa2.asLTLAutomaton();
-		try (FileWriter writer = new FileWriter("test/ltlautomaton2.dot")) {
-			BufferedWriter bWriter = new BufferedWriter(writer);
-			DOTExporter.exportToDot(automaton2, "test/ltlautomaton2.dot", bWriter);
-			bWriter.flush();
-			System.out.println("Written DOT file in test/ltlautomaton2.dot");
-		} catch (IOException e) {
-			throw new RuntimeException("IO error", e);
-		}
-		*/
-
-		// As string DFA
-		System.out.println("Testing asStringDFA()");
-		DFA<String> dfa3 = dfa.asStringDFA();
-		LatexSaver.saveLatexFile(dfa3, new File("test/dfa3.tex"), 1.2);
-
-		// Dot file export
-		dfa.saveDotFile(new File("test/dfa.dot"));
-	}
-
-
->>>>>>> 066bd36d
 	// >>> Nested classes
 
 	/**
